import base64
import datetime
import hashlib
import mimetypes
import os.path
import re
import traceback
import urllib
import xml.dom.minidom
from functools import wraps
from math import floor
from pathlib import Path
from threading import Lock
from urllib import parse
from urllib.parse import unquote

from flask import Flask, request, json, render_template, make_response, session, send_from_directory, send_file, \
    redirect, Response
from flask_compress import Compress
from flask_login import LoginManager, login_user, login_required, current_user
from icalendar import Calendar, Event, Alarm
from werkzeug.middleware.proxy_fix import ProxyFix

import log
from app.brushtask import BrushTask
from app.conf import ModuleConf, SystemConfig
from app.downloader import Downloader
from app.filter import Filter
from app.helper import SecurityHelper, MetaHelper, ChromeHelper, ThreadHelper
from app.indexer import Indexer
from app.media.meta import MetaInfo
from app.mediaserver import MediaServer
from app.message import Message
from app.plugins import EventManager
from app.rsschecker import RssChecker
from app.sites import Sites, SiteUserInfo
from app.subscribe import Subscribe
from app.sync import Sync
from app.torrentremover import TorrentRemover
from app.utils import DomUtils, SystemUtils, ExceptionUtils, StringUtils
from app.utils.types import *
from config import PT_TRANSFER_INTERVAL, Config
from web.action import WebAction
from web.apiv1 import apiv1_bp
from web.backend.WXBizMsgCrypt3 import WXBizMsgCrypt
from web.backend.user import User
from web.backend.wallpaper import get_login_wallpaper
from web.backend.web_utils import WebUtils
from web.security import require_auth

# 配置文件锁
ConfigLock = Lock()

# Flask App
App = Flask(__name__)
App.wsgi_app = ProxyFix(App.wsgi_app)
App.config['JSON_AS_ASCII'] = False
App.config['JSON_SORT_KEYS'] = False
App.secret_key = os.urandom(24)
App.permanent_session_lifetime = datetime.timedelta(days=30)

# 启用压缩
Compress(App)

# 登录管理模块
LoginManager = LoginManager()
LoginManager.login_view = "login"
LoginManager.init_app(App)

# API注册
App.register_blueprint(apiv1_bp, url_prefix="/api/v1")

# fix Windows registry stuff
mimetypes.add_type('application/javascript', '.js')
mimetypes.add_type('text/css', '.css')


@App.after_request
def add_header(r):
    """
    统一添加Http头，标用缓存，避免Flask多线程+Chrome内核会发生的静态资源加载出错的问题
    r.headers["Cache-Control"] = "no-cache, no-store, max-age=0"
    r.headers["Pragma"] = "no-cache"
    r.headers["Expires"] = "0"
    """
    return r


# 定义获取登录用户的方法
@LoginManager.user_loader
def load_user(user_id):
    return User().get(user_id)


# 页面不存在
@App.errorhandler(404)
def page_not_found(error):
    return render_template("404.html", error=error), 404


# 服务错误
@App.errorhandler(500)
def page_server_error(error):
    return render_template("500.html", error=error), 500


def action_login_check(func):
    """
    Action安全认证
    """

    @wraps(func)
    def login_check(*args, **kwargs):
        if not current_user.is_authenticated:
            return {"code": -1, "msg": "用户未登录"}
        return func(*args, **kwargs)

    return login_check


# 主页面
@App.route('/', methods=['GET', 'POST'])
def login():
    def redirect_to_navigation():
        """
        跳转到导航页面
        """
        # 存储当前用户
        Config().current_user = current_user.username
        # 让当前用户生效
        MediaServer().init_config()
        # 跳转页面
        if GoPage and GoPage != 'web':
            return redirect('/web#' + GoPage)
        else:
            return redirect('/web')

    def redirect_to_login(errmsg=''):
        """
        跳转到登录页面
        """
        image_code, img_title, img_link = get_login_wallpaper()
        return render_template('login.html',
                               GoPage=GoPage,
                               image_code=image_code,
                               img_title=img_title,
                               img_link=img_link,
                               err_msg=errmsg)

    # 登录认证
    if request.method == 'GET':
        GoPage = request.args.get("next") or ""
        if GoPage.startswith('/'):
            GoPage = GoPage[1:]
        if current_user.is_authenticated:
            userid = current_user.id
            username = current_user.username
            if userid is None or username is None:
                return redirect_to_login()
            else:
                # 登录成功
                return redirect_to_navigation()
        else:
            return redirect_to_login()

    else:
        GoPage = request.form.get('next') or ""
        if GoPage.startswith('/'):
            GoPage = GoPage[1:]
        username = request.form.get('username')
        password = request.form.get('password')
        remember = request.form.get('remember')
        if not username:
            return redirect_to_login('请输入用户名')
        user_info = User().get_user(username)
        if not user_info:
            return redirect_to_login('用户名或密码错误')
        # 校验密码
        if user_info.verify_password(password):
            # 创建用户 Session
            login_user(user_info)
            session.permanent = True if remember else False
            # 登录成功
            return redirect_to_navigation()
        else:
            return redirect_to_login('用户名或密码错误')


@App.route('/web', methods=['POST', 'GET'])
@login_required
def web():
    # 跳转页面
    GoPage = request.args.get("next") or ""
    # 判断当前的运营环境
    SystemFlag = SystemUtils.get_system()
    SyncMod = Config().get_config('media').get('default_rmt_mode')
    TMDBFlag = 1 if Config().get_config('app').get('rmt_tmdbkey') else 0
    DefaultPath = Config().get_config('media').get('media_default_path')
    if not SyncMod:
        SyncMod = "link"
    RmtModeDict = WebAction().get_rmt_modes()
    RestypeDict = ModuleConf.TORRENT_SEARCH_PARAMS.get("restype")
    PixDict = ModuleConf.TORRENT_SEARCH_PARAMS.get("pix")
    SiteFavicons = Sites().get_site_favicon()
    Indexers = Indexer().get_indexers()
    SearchSource = "douban" if Config().get_config("laboratory").get("use_douban_titles") else "tmdb"
    CustomScriptCfg = SystemConfig().get(SystemConfigKey.CustomScript)
    CooperationSites = current_user.get_authsites()
    Menus = WebAction().get_user_menus().get("menus") or []
    return render_template('navigation.html',
                           GoPage=GoPage,
                           CurrentUser=current_user,
                           SystemFlag=SystemFlag.value,
                           TMDBFlag=TMDBFlag,
                           AppVersion=WebUtils.get_current_version(),
                           RestypeDict=RestypeDict,
                           PixDict=PixDict,
                           SyncMod=SyncMod,
                           SiteFavicons=SiteFavicons,
                           RmtModeDict=RmtModeDict,
                           Indexers=Indexers,
                           SearchSource=SearchSource,
                           CustomScriptCfg=CustomScriptCfg,
                           CooperationSites=CooperationSites,
                           DefaultPath=DefaultPath,
                           Menus=Menus)


# 开始
@App.route('/index', methods=['POST', 'GET'])
@login_required
def index():
    # 媒体服务器类型
    MSType = Config().get_config('media').get('media_server')
    # 获取媒体数量
    MediaCounts = WebAction().get_library_mediacount()
    if MediaCounts.get("code") == 0:
        ServerSucess = True
    else:
        ServerSucess = False

    # 获得活动日志
    Activity = WebAction().get_library_playhistory().get("result")

    # 磁盘空间
    LibrarySpaces = WebAction().get_library_spacesize()

    # 媒体库
    Librarys = MediaServer().get_libraries()
    LibrarySyncConf = SystemConfig().get(SystemConfigKey.SyncLibrary) or []

    # 继续观看
    Resumes = MediaServer().get_resume()

    # 最近添加
    Latests = MediaServer().get_latest()

    return render_template("index.html",
                           ServerSucess=ServerSucess,
                           MediaCount={'MovieCount': MediaCounts.get("Movie"),
                                       'SeriesCount': MediaCounts.get("Series"),
                                       'SongCount': MediaCounts.get("Music"),
                                       "EpisodeCount": MediaCounts.get("Episodes")},
                           Activitys=Activity,
                           UserCount=MediaCounts.get("User"),
                           FreeSpace=LibrarySpaces.get("FreeSpace"),
                           TotalSpace=LibrarySpaces.get("TotalSpace"),
                           UsedSapce=LibrarySpaces.get("UsedSapce"),
                           UsedPercent=LibrarySpaces.get("UsedPercent"),
                           MediaServerType=MSType,
                           Librarys=Librarys,
                           LibrarySyncConf=LibrarySyncConf,
                           Resumes=Resumes,
                           Latests=Latests
                           )


# 资源搜索页面
@App.route('/search', methods=['POST', 'GET'])
@login_required
def search():
    # 权限
    if current_user.is_authenticated:
        username = current_user.username
        pris = User().get_user(username).get("pris")
    else:
        pris = ""
    # 结果
    res = WebAction().get_search_result()
    SearchResults = res.get("result")
    Count = res.get("total")
    return render_template("search.html",
                           UserPris=str(pris).split(","),
                           Count=Count,
                           Results=SearchResults,
                           SiteDict=Indexer().get_indexer_hash_dict(),
                           UPCHAR=chr(8593))


# 电影订阅页面
@App.route('/movie_rss', methods=['POST', 'GET'])
@login_required
def movie_rss():
    RssItems = WebAction().get_movie_rss_list().get("result")
    RuleGroups = {str(group["id"]): group["name"] for group in Filter().get_rule_groups()}
    DownloadSettings = Downloader().get_download_setting()
    return render_template("rss/movie_rss.html",
                           Count=len(RssItems),
                           RuleGroups=RuleGroups,
                           DownloadSettings=DownloadSettings,
                           Items=RssItems
                           )


# 电视剧订阅页面
@App.route('/tv_rss', methods=['POST', 'GET'])
@login_required
def tv_rss():
    RssItems = WebAction().get_tv_rss_list().get("result")
    RuleGroups = {str(group["id"]): group["name"] for group in Filter().get_rule_groups()}
    DownloadSettings = Downloader().get_download_setting()
    return render_template("rss/tv_rss.html",
                           Count=len(RssItems),
                           RuleGroups=RuleGroups,
                           DownloadSettings=DownloadSettings,
                           Items=RssItems
                           )


# 订阅历史页面
@App.route('/rss_history', methods=['POST', 'GET'])
@login_required
def rss_history():
    mtype = request.args.get("t")
    RssHistory = WebAction().get_rss_history({"type": mtype}).get("result")
    return render_template("rss/rss_history.html",
                           Count=len(RssHistory),
                           Items=RssHistory,
                           Type=mtype
                           )


# 订阅日历页面
@App.route('/rss_calendar', methods=['POST', 'GET'])
@login_required
def rss_calendar():
    Today = datetime.datetime.strftime(datetime.datetime.now(), '%Y-%m-%d')
    # 电影订阅
    RssMovieItems = WebAction().get_movie_rss_items().get("result")
    # 电视剧订阅
    RssTvItems = WebAction().get_tv_rss_items().get("result")
    return render_template("rss/rss_calendar.html",
                           Today=Today,
                           RssMovieItems=RssMovieItems,
                           RssTvItems=RssTvItems)


# 站点维护页面
@App.route('/site', methods=['POST', 'GET'])
@login_required
def sites():
    CfgSites = Sites().get_sites()
    RuleGroups = {str(group["id"]): group["name"] for group in Filter().get_rule_groups()}
    DownloadSettings = {did: attr["name"] for did, attr in Downloader().get_download_setting().items()}
    ChromeOk = ChromeHelper().get_status()
    CookieCloudCfg = SystemConfig().get(SystemConfigKey.CookieCloud)
    CookieUserInfoCfg = SystemConfig().get(SystemConfigKey.CookieUserInfo)
    return render_template("site/site.html",
                           Sites=CfgSites,
                           RuleGroups=RuleGroups,
                           DownloadSettings=DownloadSettings,
                           ChromeOk=ChromeOk,
                           CookieCloudCfg=CookieCloudCfg,
                           CookieUserInfoCfg=CookieUserInfoCfg)


# 站点列表页面
@App.route('/sitelist', methods=['POST', 'GET'])
@login_required
def sitelist():
    IndexerSites = Indexer().get_indexers(check=False)
    return render_template("site/sitelist.html",
                           Sites=IndexerSites,
                           Count=len(IndexerSites))


# 站点资源页面
@App.route('/resources', methods=['POST', 'GET'])
@login_required
def resources():
    site_id = request.args.get("site")
    site_name = request.args.get("title")
    page = request.args.get("page") or 0
    keyword = request.args.get("keyword")
    Results = WebAction().action("list_site_resources", {"id": site_id, "page": page, "keyword": keyword}).get(
        "data") or []
    return render_template("site/resources.html",
                           Results=Results,
                           SiteId=site_id,
                           Title=site_name,
                           KeyWord=keyword,
                           TotalCount=len(Results),
                           PageRange=range(0, 10),
                           CurrentPage=int(page),
                           TotalPage=10)


# 推荐页面
@App.route('/recommend', methods=['POST', 'GET'])
@login_required
def recommend():
    Type = request.args.get("type") or ""
    SubType = request.args.get("subtype") or ""
    Title = request.args.get("title") or ""
    SubTitle = request.args.get("subtitle") or ""
    CurrentPage = request.args.get("page") or 1
    Week = request.args.get("week") or ""
    TmdbId = request.args.get("tmdbid") or ""
    PersonId = request.args.get("personid") or ""
    Keyword = request.args.get("keyword") or ""
    Source = request.args.get("source") or ""
    FilterKey = request.args.get("filter") or ""
    Params = json.loads(request.args.get("params")) if request.args.get("params") else {}
    return render_template("discovery/recommend.html",
                           Type=Type,
                           SubType=SubType,
                           Title=Title,
                           CurrentPage=CurrentPage,
                           Week=Week,
                           TmdbId=TmdbId,
                           PersonId=PersonId,
                           SubTitle=SubTitle,
                           Keyword=Keyword,
                           Source=Source,
                           Filter=FilterKey,
                           FilterConf=ModuleConf.DISCOVER_FILTER_CONF.get(FilterKey) if FilterKey else {},
                           Params=Params)


# 推荐页面
@App.route('/ranking', methods=['POST', 'GET'])
@login_required
def ranking():
    return render_template("discovery/ranking.html",
                           DiscoveryType="RANKING")


# 豆瓣电影
@App.route('/douban_movie', methods=['POST', 'GET'])
@login_required
def douban_movie():
    return render_template("discovery/recommend.html",
                           Type="DOUBANTAG",
                           SubType="MOV",
                           Title="豆瓣电影",
                           Filter="douban_movie",
                           FilterConf=ModuleConf.DISCOVER_FILTER_CONF.get('douban_movie'))


# 豆瓣电视剧
@App.route('/douban_tv', methods=['POST', 'GET'])
@login_required
def douban_tv():
    return render_template("discovery/recommend.html",
                           Type="DOUBANTAG",
                           SubType="TV",
                           Title="豆瓣电视剧",
                           Filter="douban_tv",
                           FilterConf=ModuleConf.DISCOVER_FILTER_CONF.get('douban_tv'))


@App.route('/tmdb_movie', methods=['POST', 'GET'])
@login_required
def tmdb_movie():
    return render_template("discovery/recommend.html",
                           Type="DISCOVER",
                           SubType="MOV",
                           Title="TMDB电影",
                           Filter="tmdb_movie",
                           FilterConf=ModuleConf.DISCOVER_FILTER_CONF.get('tmdb_movie'))


@App.route('/tmdb_tv', methods=['POST', 'GET'])
@login_required
def tmdb_tv():
    return render_template("discovery/recommend.html",
                           Type="DISCOVER",
                           SubType="TV",
                           Title="TMDB电视剧",
                           Filter="tmdb_tv",
                           FilterConf=ModuleConf.DISCOVER_FILTER_CONF.get('tmdb_tv'))


# Bangumi每日放送
@App.route('/bangumi', methods=['POST', 'GET'])
@login_required
def discovery_bangumi():
    return render_template("discovery/ranking.html",
                           DiscoveryType="BANGUMI")


# 媒体详情页面
@App.route('/media_detail', methods=['POST', 'GET'])
@login_required
def media_detail():
    TmdbId = request.args.get("id")
    Type = request.args.get("type")
    return render_template("discovery/mediainfo.html",
                           TmdbId=TmdbId,
                           Type=Type)


# 演职人员页面
@App.route('/discovery_person', methods=['POST', 'GET'])
@login_required
def discovery_person():
    TmdbId = request.args.get("tmdbid")
    Title = request.args.get("title")
    SubTitle = request.args.get("subtitle")
    Type = request.args.get("type")
    Keyword = request.args.get("keyword")
    return render_template("discovery/person.html",
                           TmdbId=TmdbId,
                           Title=Title,
                           SubTitle=SubTitle,
                           Type=Type,
                           Keyword=Keyword)


# 正在下载页面
@App.route('/downloading', methods=['POST', 'GET'])
@login_required
def downloading():
    DispTorrents = WebAction().get_downloading().get("result")
    return render_template("download/downloading.html",
                           DownloadCount=len(DispTorrents),
                           Torrents=DispTorrents)


# 近期下载页面
@App.route('/downloaded', methods=['POST', 'GET'])
@login_required
def downloaded():
    CurrentPage = request.args.get("page") or 1
    return render_template("discovery/recommend.html",
                           Type='DOWNLOADED',
                           Title='近期下载',
                           CurrentPage=CurrentPage)


@App.route('/torrent_remove', methods=['POST', 'GET'])
@login_required
def torrent_remove():
    Downloaders = Downloader().get_downloader_conf_simple()
    TorrentRemoveTasks = TorrentRemover().get_torrent_remove_tasks()
    return render_template("download/torrent_remove.html",
                           Downloaders=Downloaders,
                           DownloaderConfig=ModuleConf.TORRENTREMOVER_DICT,
                           Count=len(TorrentRemoveTasks),
                           TorrentRemoveTasks=TorrentRemoveTasks)


# 数据统计页面
@App.route('/statistics', methods=['POST', 'GET'])
@login_required
def statistics():
    # 刷新单个site
    refresh_site = request.args.getlist("refresh_site")
    # 强制刷新所有
    refresh_force = True if request.args.get("refresh_force") else False
    # 总上传下载
    TotalUpload = 0
    TotalDownload = 0
    TotalSeedingSize = 0
    TotalSeeding = 0
    # 站点标签及上传下载
    SiteNames = []
    SiteUploads = []
    SiteDownloads = []
    SiteRatios = []
    SiteErrs = {}
    # 站点上传下载
    SiteData = SiteUserInfo().get_site_data(specify_sites=refresh_site, force=refresh_force)
    if isinstance(SiteData, dict):
        for name, data in SiteData.items():
            if not data:
                continue
            up = data.get("upload", 0)
            dl = data.get("download", 0)
            ratio = data.get("ratio", 0)
            seeding = data.get("seeding", 0)
            seeding_size = data.get("seeding_size", 0)
            err_msg = data.get("err_msg", "")

            SiteErrs.update({name: err_msg})

            if not up and not dl and not ratio:
                continue
            if not str(up).isdigit() or not str(dl).isdigit():
                continue
            if name not in SiteNames:
                SiteNames.append(name)
                TotalUpload += int(up)
                TotalDownload += int(dl)
                TotalSeeding += int(seeding)
                TotalSeedingSize += int(seeding_size)
                SiteUploads.append(int(up))
                SiteDownloads.append(int(dl))
                SiteRatios.append(round(float(ratio), 1))

    # 近期上传下载各站点汇总
    # CurrentUpload, CurrentDownload, _, _, _ = SiteUserInfo().get_pt_site_statistics_history(
    #    days=2)

    # 站点用户数据
    SiteUserStatistics = WebAction().get_site_user_statistics({"encoding": "DICT"}).get("data")

    return render_template("site/statistics.html",
                           TotalDownload=TotalDownload,
                           TotalUpload=TotalUpload,
                           TotalSeedingSize=TotalSeedingSize,
                           TotalSeeding=TotalSeeding,
                           SiteDownloads=SiteDownloads,
                           SiteUploads=SiteUploads,
                           SiteRatios=SiteRatios,
                           SiteNames=SiteNames,
                           SiteErr=SiteErrs,
                           SiteUserStatistics=SiteUserStatistics)


# 刷流任务页面
@App.route('/brushtask', methods=['POST', 'GET'])
@login_required
def brushtask():
    # 站点列表
    CfgSites = Sites().get_sites(brush=True)
    # 下载器列表
    Downloaders = Downloader().get_downloader_conf_simple()
    # 任务列表
    Tasks = BrushTask().get_brushtask_info()
    return render_template("site/brushtask.html",
                           Count=len(Tasks),
                           Sites=CfgSites,
                           Tasks=Tasks,
                           Downloaders=Downloaders)


# 服务页面
@App.route('/service', methods=['POST', 'GET'])
@login_required
def service():
    # 所有规则组
    RuleGroups = Filter().get_rule_groups()
    # 所有同步目录
    SyncPaths = Sync().get_sync_path_conf()
    # 所有站点
    SigninSites = Sites().get_site_dict(signin=True)

    # 所有服务
    Services = current_user.get_services()
    pt = Config().get_config('pt')
    # RSS订阅
    if "rssdownload" in Services:
        pt_check_interval = pt.get('pt_check_interval')
        if str(pt_check_interval).isdigit():
            tim_rssdownload = str(round(int(pt_check_interval) / 60)) + " 分钟"
            rss_state = 'ON'
        else:
            tim_rssdownload = ""
            rss_state = 'OFF'
        Services['rssdownload'].update({
            'time': tim_rssdownload,
            'state': rss_state,
        })

    # RSS搜索
    if "subscribe_search_all" in Services:
        search_rss_interval = pt.get('search_rss_interval')
        if str(search_rss_interval).isdigit():
            if int(search_rss_interval) < 6:
                search_rss_interval = 6
            tim_rsssearch = str(int(search_rss_interval)) + " 小时"
            rss_search_state = 'ON'
        else:
            tim_rsssearch = ""
            rss_search_state = 'OFF'
        Services['subscribe_search_all'].update({
            'time': tim_rsssearch,
            'state': rss_search_state,
        })

    # 下载文件转移
    if "pttransfer" in Services:
        pt_monitor = Downloader().monitor_downloader_ids
        if pt_monitor:
            tim_pttransfer = str(round(PT_TRANSFER_INTERVAL / 60)) + " 分钟"
            sta_pttransfer = 'ON'
        else:
            tim_pttransfer = ""
            sta_pttransfer = 'OFF'
        Services['pttransfer'].update({
            'time': tim_pttransfer,
            'state': sta_pttransfer,
        })

    # 删种
    if "autoremovetorrents" in Services:
        torrent_remove_tasks = TorrentRemover().get_torrent_remove_tasks()
        if torrent_remove_tasks:
            Services['autoremovetorrents'].update({
                'state': 'ON',
                'time': '',
            })
        else:
            Services.pop('autoremovetorrents')

    # 自动签到
    if "ptsignin" in Services:
        tim_ptsignin = pt.get('ptsignin_cron')
        if tim_ptsignin:
            if str(tim_ptsignin).replace(".", "").isdigit():
                tim_ptsignin = "%s 小时" % tim_ptsignin
            Services['ptsignin'].update({
                'state': 'ON',
                'time': tim_ptsignin,
            })
        else:
            Services.pop('ptsignin')

    # 目录同步
    if "sync" in Services:
        if Sync().monitor_sync_path_ids:
            Services['sync'].update({
                'state': 'ON'
            })
        else:
            Services.pop('sync')

    # 系统进程
    if "processes" in Services:
        if not SystemUtils.is_docker() or not SystemUtils.get_all_processes():
            Services.pop('processes')

    return render_template("service.html",
                           Count=len(Services),
                           RuleGroups=RuleGroups,
                           SyncPaths=SyncPaths,
                           SigninSites=SigninSites,
                           SchedulerTasks=Services)


# 历史记录页面
@App.route('/history', methods=['POST', 'GET'])
@login_required
def history():
    pagenum = request.args.get("pagenum")
    keyword = request.args.get("s") or ""
    current_page = request.args.get("page")
    Result = WebAction().get_transfer_history({"keyword": keyword, "page": current_page, "pagenum": pagenum})
    PageRange = WebUtils.get_page_range(current_page=Result.get("currentPage"),
                                        total_page=Result.get("totalPage"))

    return render_template("rename/history.html",
                           TotalCount=Result.get("total"),
                           Count=len(Result.get("result")),
                           Historys=Result.get("result"),
                           Search=keyword,
                           CurrentPage=Result.get("currentPage"),
                           TotalPage=Result.get("totalPage"),
                           PageRange=PageRange,
                           PageNum=Result.get("currentPage"))


# TMDB缓存页面
@App.route('/tmdbcache', methods=['POST', 'GET'])
@login_required
def tmdbcache():
    page_num = request.args.get("pagenum")
    if not page_num:
        page_num = 30
    search_str = request.args.get("s")
    if not search_str:
        search_str = ""
    current_page = request.args.get("page")
    if not current_page:
        current_page = 1
    else:
        current_page = int(current_page)
    total_count, tmdb_caches = MetaHelper().dump_meta_data(search_str, current_page, page_num)
    total_page = floor(total_count / page_num) + 1
    page_range = WebUtils.get_page_range(current_page=current_page,
                                         total_page=total_page)

    return render_template("rename/tmdbcache.html",
                           TotalCount=total_count,
                           Count=len(tmdb_caches),
                           TmdbCaches=tmdb_caches,
                           Search=search_str,
                           CurrentPage=current_page,
                           TotalPage=total_page,
                           PageRange=page_range,
                           PageNum=page_num)


# 手工识别页面
@App.route('/unidentification', methods=['POST', 'GET'])
@login_required
def unidentification():
    pagenum = request.args.get("pagenum")
    keyword = request.args.get("s") or ""
    current_page = request.args.get("page")
    Result = WebAction().get_unknown_list_by_page({"keyword": keyword, "page": current_page, "pagenum": pagenum})
    PageRange = WebUtils.get_page_range(current_page=Result.get("currentPage"),
                                        total_page=Result.get("totalPage"))
    return render_template("rename/unidentification.html",
                           TotalCount=Result.get("total"),
                           Count=len(Result.get("items")),
                           Items=Result.get("items"),
                           Search=keyword,
                           CurrentPage=Result.get("currentPage"),
                           TotalPage=Result.get("totalPage"),
                           PageRange=PageRange,
                           PageNum=Result.get("currentPage"))


# 文件管理页面
@App.route('/mediafile', methods=['POST', 'GET'])
@login_required
def mediafile():
    media_default_path = Config().get_config('media').get('media_default_path')
    if media_default_path:
        DirD = media_default_path
    else:
        download_dirs = Downloader().get_download_visit_dirs()
        if download_dirs:
            try:
                DirD = os.path.commonpath(download_dirs).replace("\\", "/")
            except Exception as err:
                print(str(err))
                DirD = "/"
        else:
            DirD = "/"
    DirR = request.args.get("dir")
    return render_template("rename/mediafile.html",
                           Dir=DirR or DirD)


# 基础设置页面
@App.route('/basic', methods=['POST', 'GET'])
@login_required
def basic():
    proxy = Config().get_config('app').get("proxies", {}).get("http")
    if proxy:
        proxy = proxy.replace("http://", "")
    RmtModeDict = WebAction().get_rmt_modes()
    CustomScriptCfg = SystemConfig().get(SystemConfigKey.CustomScript)
    return render_template("setting/basic.html",
                           Config=Config().get_config(),
                           Proxy=proxy,
                           RmtModeDict=RmtModeDict,
                           CustomScriptCfg=CustomScriptCfg,
                           CurrentUser=current_user)


# 自定义识别词设置页面
@App.route('/customwords', methods=['POST', 'GET'])
@login_required
def customwords():
    groups = WebAction().get_customwords().get("result")
    return render_template("setting/customwords.html",
                           Groups=groups,
                           GroupsCount=len(groups))


# 目录同步页面
@App.route('/directorysync', methods=['POST', 'GET'])
@login_required
def directorysync():
    RmtModeDict = WebAction().get_rmt_modes()
    SyncPaths = Sync().get_sync_path_conf()
    return render_template("setting/directorysync.html",
                           SyncPaths=SyncPaths,
                           SyncCount=len(SyncPaths),
                           RmtModeDict=RmtModeDict)


# 下载器页面
@App.route('/downloader', methods=['POST', 'GET'])
@login_required
def downloader():
    DefaultDownloader = Downloader().default_downloader_id
    Downloaders = Downloader().get_downloader_conf()
    DownloadersCount = len(Downloaders)
    Categories = {
        x: WebAction().get_categories({
            "type": x
        }).get("category") for x in ["电影", "电视剧", "动漫"]
    }
    RmtModeDict = WebAction().get_rmt_modes()
    return render_template("setting/downloader.html",
                           Downloaders=Downloaders,
                           DefaultDownloader=DefaultDownloader,
                           DownloadersCount=DownloadersCount,
                           Categories=Categories,
                           RmtModeDict=RmtModeDict,
                           DownloaderConf=ModuleConf.DOWNLOADER_CONF)


# 下载设置页面
@App.route('/download_setting', methods=['POST', 'GET'])
@login_required
def download_setting():
    DefaultDownloadSetting = Downloader().default_download_setting_id
    Downloaders = Downloader().get_downloader_conf_simple()
    DownloadSetting = Downloader().get_download_setting()
    return render_template("setting/download_setting.html",
                           DownloadSetting=DownloadSetting,
                           DefaultDownloadSetting=DefaultDownloadSetting,
                           Downloaders=Downloaders,
                           Count=len(DownloadSetting))


# 索引器页面
@App.route('/indexer', methods=['POST', 'GET'])
@login_required
def indexer():
    # 只有选中的索引器才搜索
    indexers = Indexer().get_indexers(check=False)
    private_count = len([item.id for item in indexers if not item.public])
    public_count = len([item.id for item in indexers if item.public])
    return render_template("setting/indexer.html",
                           Config=Config().get_config(),
                           PrivateCount=private_count,
                           PublicCount=public_count,
                           Indexers=indexers,
                           IndexerConf=ModuleConf.INDEXER_CONF)


# 媒体库页面
@App.route('/library', methods=['POST', 'GET'])
@login_required
def library():
    return render_template("setting/library.html",
                           Config=Config().get_config())


# 媒体服务器页面
@App.route('/mediaserver', methods=['POST', 'GET'])
@login_required
def mediaserver():
    return render_template("setting/mediaserver.html",
                           Config=Config().get_config(),
                           MediaServerConf=ModuleConf.MEDIASERVER_CONF)


# 通知消息页面
@App.route('/notification', methods=['POST', 'GET'])
@login_required
def notification():
    MessageClients = Message().get_message_client_info()
    Channels = ModuleConf.MESSAGE_CONF.get("client")
    Switchs = ModuleConf.MESSAGE_CONF.get("switch")
    return render_template("setting/notification.html",
                           Channels=Channels,
                           Switchs=Switchs,
                           ClientCount=len(MessageClients),
                           MessageClients=MessageClients)


# 用户管理页面
@App.route('/users', methods=['POST', 'GET'])
@login_required
def users():
    Users = WebAction().get_users().get("result")
    TopMenus = WebAction().get_top_menus().get("menus")
    return render_template("setting/users.html",
                           Users=Users,
                           UserCount=len(Users),
                           TopMenus=TopMenus)


# 过滤规则设置页面
@App.route('/filterrule', methods=['POST', 'GET'])
@login_required
def filterrule():
    result = WebAction().get_filterrules()
    return render_template("setting/filterrule.html",
                           Count=len(result.get("ruleGroups")),
                           RuleGroups=result.get("ruleGroups"),
                           Init_RuleGroups=result.get("initRules"))


# 自定义订阅页面
@App.route('/user_rss', methods=['POST', 'GET'])
@login_required
def user_rss():
    Tasks = RssChecker().get_rsstask_info()
    RssParsers = RssChecker().get_userrss_parser()
    RuleGroups = {str(group["id"]): group["name"] for group in Filter().get_rule_groups()}
    DownloadSettings = {did: attr["name"] for did, attr in Downloader().get_download_setting().items()}
    RestypeDict = ModuleConf.TORRENT_SEARCH_PARAMS.get("restype")
    PixDict = ModuleConf.TORRENT_SEARCH_PARAMS.get("pix")
    return render_template("rss/user_rss.html",
                           Tasks=Tasks,
                           Count=len(Tasks),
                           RssParsers=RssParsers,
                           RuleGroups=RuleGroups,
                           RestypeDict=RestypeDict,
                           PixDict=PixDict,
                           DownloadSettings=DownloadSettings)


# RSS解析器页面
@App.route('/rss_parser', methods=['POST', 'GET'])
@login_required
def rss_parser():
    RssParsers = RssChecker().get_userrss_parser()
    return render_template("rss/rss_parser.html",
                           RssParsers=RssParsers,
                           Count=len(RssParsers))


# 插件页面
@App.route('/plugin', methods=['POST', 'GET'])
@login_required
def plugin():
    Plugins = WebAction().get_plugins_conf().get("result")
    return render_template("setting/plugin.html",
                           Plugins=Plugins,
                           Count=len(Plugins))


# 事件响应
@App.route('/do', methods=['POST'])
@action_login_check
def do():
    try:
        cmd = request.form.get("cmd")
        data = request.form.get("data")
    except Exception as e:
        ExceptionUtils.exception_traceback(e)
        return {"code": -1, "msg": str(e)}
    if data:
        data = json.loads(data)
    return WebAction().action(cmd, data)


# 目录事件响应
@App.route('/dirlist', methods=['POST'])
@login_required
def dirlist():
    r = ['<ul class="jqueryFileTree" style="display: none;">']
    try:
        r = ['<ul class="jqueryFileTree" style="display: none;">']
        in_dir = unquote(request.form.get('dir'))
        ft = request.form.get("filter")
        if not in_dir or in_dir == "/":
            if SystemUtils.get_system() == OsType.WINDOWS:
                partitions = SystemUtils.get_windows_drives()
                if partitions:
                    dirs = partitions
                else:
                    dirs = [os.path.join("C:/", f) for f in os.listdir("C:/")]
            else:
                dirs = [os.path.join("/", f) for f in os.listdir("/")]
        else:
            d = os.path.normpath(urllib.parse.unquote(in_dir))
            if not os.path.isdir(d):
                d = os.path.dirname(d)
            dirs = [os.path.join(d, f) for f in os.listdir(d)]
        for ff in dirs:
            f = os.path.basename(ff)
            if not f:
                f = ff
            if os.path.isdir(ff):
                r.append('<li class="directory collapsed"><a rel="%s/">%s</a></li>' % (
                    ff.replace("\\", "/"), f.replace("\\", "/")))
            else:
                if ft != "HIDE_FILES_FILTER":
                    e = os.path.splitext(f)[1][1:]
                    r.append('<li class="file ext_%s"><a rel="%s">%s</a></li>' % (
                        e, ff.replace("\\", "/"), f.replace("\\", "/")))
        r.append('</ul>')
    except Exception as e:
        ExceptionUtils.exception_traceback(e)
        r.append('加载路径失败: %s' % str(e))
    r.append('</ul>')
    return make_response(''.join(r), 200)


# 禁止搜索引擎
@App.route('/robots.txt', methods=['GET', 'POST'])
def robots():
    return send_from_directory("", "robots.txt")


# 响应企业微信消息
@App.route('/wechat', methods=['GET', 'POST'])
def wechat():
    # 当前在用的交互渠道
    interactive_client = Message().get_interactive_client(SearchType.WX)
    if not interactive_client:
        return make_response("NAStool没有启用微信交互", 200)
    conf = interactive_client.get("config")
    sToken = conf.get('token')
    sEncodingAESKey = conf.get('encodingAESKey')
    sCorpID = conf.get('corpid')
    if not sToken or not sEncodingAESKey or not sCorpID:
        return
    wxcpt = WXBizMsgCrypt(sToken, sEncodingAESKey, sCorpID)
    sVerifyMsgSig = request.args.get("msg_signature")
    sVerifyTimeStamp = request.args.get("timestamp")
    sVerifyNonce = request.args.get("nonce")

    if request.method == 'GET':
        if not sVerifyMsgSig and not sVerifyTimeStamp and not sVerifyNonce:
            return "NAStool微信交互服务正常！<br>微信回调配置步聚：<br>1、在微信企业应用接收消息设置页面生成Token和EncodingAESKey并填入设置->消息通知->微信对应项，打开微信交互开关。<br>2、保存并重启本工具，保存并重启本工具，保存并重启本工具。<br>3、在微信企业应用接收消息设置页面输入此地址：http(s)://IP:PORT/wechat（IP、PORT替换为本工具的外网访问地址及端口，需要有公网IP并做好端口转发，最好有域名）。"
        sVerifyEchoStr = request.args.get("echostr")
        log.info("收到微信验证请求: echostr= %s" % sVerifyEchoStr)
        ret, sEchoStr = wxcpt.VerifyURL(sVerifyMsgSig, sVerifyTimeStamp, sVerifyNonce, sVerifyEchoStr)
        if ret != 0:
            log.error("微信请求验证失败 VerifyURL ret: %s" % str(ret))
        # 验证URL成功，将sEchoStr返回给企业号
        return sEchoStr
    else:
        try:
            sReqData = request.data
            log.debug("收到微信请求：%s" % str(sReqData))
            ret, sMsg = wxcpt.DecryptMsg(sReqData, sVerifyMsgSig, sVerifyTimeStamp, sVerifyNonce)
            if ret != 0:
                log.error("解密微信消息失败 DecryptMsg ret = %s" % str(ret))
                return make_response("ok", 200)
            # 解析XML报文
            """
            1、消息格式：
            <xml>
               <ToUserName><![CDATA[toUser]]></ToUserName>
               <FromUserName><![CDATA[fromUser]]></FromUserName> 
               <CreateTime>1348831860</CreateTime>
               <MsgType><![CDATA[text]]></MsgType>
               <Content><![CDATA[this is a test]]></Content>
               <MsgId>1234567890123456</MsgId>
               <AgentID>1</AgentID>
            </xml>
            2、事件格式：
            <xml>
                <ToUserName><![CDATA[toUser]]></ToUserName>
                <FromUserName><![CDATA[UserID]]></FromUserName>
                <CreateTime>1348831860</CreateTime>
                <MsgType><![CDATA[event]]></MsgType>
                <Event><![CDATA[subscribe]]></Event>
                <AgentID>1</AgentID>
            </xml>            
            """
            dom_tree = xml.dom.minidom.parseString(sMsg.decode('UTF-8'))
            root_node = dom_tree.documentElement
            # 消息类型
            msg_type = DomUtils.tag_value(root_node, "MsgType")
            # Event event事件只有click才有效,enter_agent无效
            event = DomUtils.tag_value(root_node, "Event")
            # 用户ID
            user_id = DomUtils.tag_value(root_node, "FromUserName")
            # 没的消息类型和用户ID的消息不要
            if not msg_type or not user_id:
                log.info("收到微信心跳报文...")
                return make_response("ok", 200)
            # 解析消息内容
            content = ""
            if msg_type == "event" and event == "click":
                # 校验用户有权限执行交互命令
                if conf.get("adminUser") and not any(
                        user_id == admin_user for admin_user in str(conf.get("adminUser")).split(";")):
                    Message().send_channel_msg(channel=SearchType.WX, title="用户无权限执行菜单命令", user_id=user_id)
                    return make_response(content, 200)
                # 事件消息
                event_key = DomUtils.tag_value(root_node, "EventKey")
                if event_key:
                    log.info("点击菜单：%s" % event_key)
                    keys = event_key.split('#')
                    if len(keys) > 2:
                        content = ModuleConf.WECHAT_MENU.get(keys[2])
            elif msg_type == "text":
                # 文本消息
                content = DomUtils.tag_value(root_node, "Content", default="")
            if content:
                log.info(f"收到微信消息：userid={user_id}, text={content}")
                # 处理消息内容
                WebAction().handle_message_job(msg=content,
                                               in_from=SearchType.WX,
                                               user_id=user_id,
                                               user_name=user_id)
            return make_response(content, 200)
        except Exception as err:
            ExceptionUtils.exception_traceback(err)
            log.error("微信消息处理发生错误：%s - %s" % (str(err), traceback.format_exc()))
            return make_response("ok", 200)


# Plex Webhook
@App.route('/plex', methods=['POST'])
@require_auth(force=False)
def plex_webhook():
    if not SecurityHelper().check_mediaserver_ip(request.remote_addr):
        log.warn(f"非法IP地址的媒体服务器消息通知：{request.remote_addr}")
        return '不允许的IP地址请求'
    request_json = json.loads(request.form.get('payload', {}))
    log.debug("收到Plex Webhook报文：%s" % str(request_json))
    # 发送消息
    ThreadHelper().start_thread(MediaServer().webhook_message_handler,
                                (request_json, MediaServerType.PLEX))
    # 触发事件
    EventManager().send_event(EventType.PlexWebhook, request_json)
    return 'Ok'


# Jellyfin Webhook
@App.route('/jellyfin', methods=['POST'])
@require_auth(force=False)
def jellyfin_webhook():
    if not SecurityHelper().check_mediaserver_ip(request.remote_addr):
        log.warn(f"非法IP地址的媒体服务器消息通知：{request.remote_addr}")
        return '不允许的IP地址请求'
    request_json = request.get_json()
    log.debug("收到Jellyfin Webhook报文：%s" % str(request_json))
    # 发送消息
    ThreadHelper().start_thread(MediaServer().webhook_message_handler,
                                (request_json, MediaServerType.JELLYFIN))
    # 触发事件
    EventManager().send_event(EventType.JellyfinWebhook, request_json)
    return 'Ok'


# Emby Webhook
@App.route('/emby', methods=['GET', 'POST'])
@require_auth(force=False)
def emby_webhook():
    if not SecurityHelper().check_mediaserver_ip(request.remote_addr):
        log.warn(f"非法IP地址的媒体服务器消息通知：{request.remote_addr}")
        return '不允许的IP地址请求'
    if request.method == 'POST':
        log.debug("Emby Webhook data: %s" % str(request.form.get('data', {})))
        request_json = json.loads(request.form.get('data', {}))
    else:
        log.debug("Emby Webhook data: %s" % str(dict(request.args)))
        request_json = dict(request.args)
    log.debug("收到Emby Webhook报文：%s" % str(request_json))
    # 发送消息
    ThreadHelper().start_thread(MediaServer().webhook_message_handler,
                                (request_json, MediaServerType.EMBY))
    # 触发事件
    EventManager().send_event(EventType.EmbyWebhook, request_json)
    return 'Ok'


# Telegram消息响应
@App.route('/telegram', methods=['POST'])
@require_auth(force=False)
def telegram():
    """
    {
        'update_id': ,
        'message': {
            'message_id': ,
            'from': {
                'id': ,
                'is_bot': False,
                'first_name': '',
                'username': '',
                'language_code': 'zh-hans'
            },
            'chat': {
                'id': ,
                'first_name': '',
                'username': '',
                'type': 'private'
            },
            'date': ,
            'text': ''
        }
    }
    """
    # 当前在用的交互渠道
    interactive_client = Message().get_interactive_client(SearchType.TG)
    if not interactive_client:
        return 'NAStool未启用Telegram交互'
    msg_json = request.get_json()
    if not SecurityHelper().check_telegram_ip(request.remote_addr):
        log.error("收到来自 %s 的非法Telegram消息：%s" % (request.remote_addr, msg_json))
        return '不允许的IP地址请求'
    if msg_json:
        message = msg_json.get("message", {})
        text = message.get("text")
        user_id = message.get("from", {}).get("id")
        # 获取用户名
        user_name = message.get("from", {}).get("username")
        if text:
            log.info(f"收到Telegram消息：userid={user_id}, username={user_name}, text={text}")
            # 检查权限
            if text.startswith("/"):
                if str(user_id) not in interactive_client.get("client").get_admin():
                    Message().send_channel_msg(channel=SearchType.TG,
                                               title="只有管理员才有权限执行此命令",
                                               user_id=user_id)
                    return '只有管理员才有权限执行此命令'
            else:
                if not str(user_id) in interactive_client.get("client").get_users():
                    Message().send_channel_msg(channel=SearchType.TG,
                                               title="你不在用户白名单中，无法使用此机器人",
                                               user_id=user_id)
                    return '你不在用户白名单中，无法使用此机器人'
            # 处理消息
            WebAction().handle_message_job(msg=text,
                                           in_from=SearchType.TG,
                                           user_id=user_id,
                                           user_name=user_name)
    return 'Ok'


# Synology Chat消息响应
@App.route('/synology', methods=['POST'])
@require_auth(force=False)
def synology():
    """
    token: bot token
    user_id
    username
    post_id
    timestamp
    text
    """
    # 当前在用的交互渠道
    interactive_client = Message().get_interactive_client(SearchType.SYNOLOGY)
    if not interactive_client:
        return 'NAStool未启用Synology Chat交互'
    msg_data = request.form
    if not SecurityHelper().check_synology_ip(request.remote_addr):
        log.error("收到来自 %s 的非法Synology Chat消息：%s" % (request.remote_addr, msg_data))
        return '不允许的IP地址请求'
    if msg_data:
        token = msg_data.get("token")
        if not interactive_client.get("client").check_token(token):
            log.error("收到来自 %s 的非法Synology Chat消息：token校验不通过！" % request.remote_addr)
            return 'token校验不通过'
        text = msg_data.get("text")
        user_id = int(msg_data.get("user_id"))
        # 获取用户名
        user_name = msg_data.get("username")
        if text:
            log.info(f"收到Synology Chat消息：userid={user_id}, username={user_name}, text={text}")
            WebAction().handle_message_job(msg=text,
                                           in_from=SearchType.SYNOLOGY,
                                           user_id=user_id,
                                           user_name=user_name)
    return 'Ok'


# Slack消息响应
@App.route('/slack', methods=['POST'])
@require_auth(force=False)
def slack():
    """
    # 消息
    {
        'client_msg_id': '',
        'type': 'message',
        'text': 'hello',
        'user': '',
        'ts': '1670143568.444289',
        'blocks': [{
            'type': 'rich_text',
            'block_id': 'i2j+',
            'elements': [{
                'type': 'rich_text_section',
                'elements': [{
                    'type': 'text',
                    'text': 'hello'
                }]
            }]
        }],
        'team': '',
        'client': '',
        'event_ts': '1670143568.444289',
        'channel_type': 'im'
    }
    # 快捷方式
    {
      "type": "shortcut",
      "token": "XXXXXXXXXXXXX",
      "action_ts": "1581106241.371594",
      "team": {
        "id": "TXXXXXXXX",
        "domain": "shortcuts-test"
      },
      "user": {
        "id": "UXXXXXXXXX",
        "username": "aman",
        "team_id": "TXXXXXXXX"
      },
      "callback_id": "shortcut_create_task",
      "trigger_id": "944799105734.773906753841.38b5894552bdd4a780554ee59d1f3638"
    }
    # 按钮点击
    {
      "type": "block_actions",
      "team": {
        "id": "T9TK3CUKW",
        "domain": "example"
      },
      "user": {
        "id": "UA8RXUSPL",
        "username": "jtorrance",
        "team_id": "T9TK3CUKW"
      },
      "api_app_id": "AABA1ABCD",
      "token": "9s8d9as89d8as9d8as989",
      "container": {
        "type": "message_attachment",
        "message_ts": "1548261231.000200",
        "attachment_id": 1,
        "channel_id": "CBR2V3XEX",
        "is_ephemeral": false,
        "is_app_unfurl": false
      },
      "trigger_id": "12321423423.333649436676.d8c1bb837935619ccad0f624c448ffb3",
      "client": {
        "id": "CBR2V3XEX",
        "name": "review-updates"
      },
      "message": {
        "bot_id": "BAH5CA16Z",
        "type": "message",
        "text": "This content can't be displayed.",
        "user": "UAJ2RU415",
        "ts": "1548261231.000200",
        ...
      },
      "response_url": "https://hooks.slack.com/actions/AABA1ABCD/1232321423432/D09sSasdasdAS9091209",
      "actions": [
        {
          "action_id": "WaXA",
          "block_id": "=qXel",
          "text": {
            "type": "plain_text",
            "text": "View",
            "emoji": true
          },
          "value": "click_me_123",
          "type": "button",
          "action_ts": "1548426417.840180"
        }
      ]
    }
    """
    # 只有本地转发请求能访问
    if not SecurityHelper().check_slack_ip(request.remote_addr):
        log.warn(f"非法IP地址的Slack消息通知：{request.remote_addr}")
        return '不允许的IP地址请求'

    # 当前在用的交互渠道
    interactive_client = Message().get_interactive_client(SearchType.SLACK)
    if not interactive_client:
        return 'NAStool未启用Slack交互'
    msg_json = request.get_json()
    if msg_json:
        if msg_json.get("type") == "message":
            userid = msg_json.get("user")
            text = msg_json.get("text")
            username = msg_json.get("user")
        elif msg_json.get("type") == "block_actions":
            userid = msg_json.get("user", {}).get("id")
            text = msg_json.get("actions")[0].get("value")
            username = msg_json.get("user", {}).get("name")
        elif msg_json.get("type") == "event_callback":
            userid = msg_json.get('event', {}).get('user')
            text = re.sub(r"<@[0-9A-Z]+>", "", msg_json.get("event", {}).get("text"), flags=re.IGNORECASE).strip()
            username = ""
        elif msg_json.get("type") == "shortcut":
            userid = msg_json.get("user", {}).get("id")
            text = msg_json.get("callback_id")
            username = msg_json.get("user", {}).get("username")
        else:
            return "Error"
        log.info(f"收到Slack消息：userid={userid}, username={username}, text={text}")
        WebAction().handle_message_job(msg=text,
                                       in_from=SearchType.SLACK,
                                       user_id=userid,
                                       user_name=username)
    return "Ok"


# Jellyseerr Overseerr订阅接口
@App.route('/subscribe', methods=['POST'])
@require_auth
def subscribe():
    """
    {
        "notification_type": "{{notification_type}}",
        "event": "{{event}}",
        "subject": "{{subject}}",
        "message": "{{message}}",
        "image": "{{image}}",
        "{{media}}": {
            "media_type": "{{media_type}}",
            "tmdbId": "{{media_tmdbid}}",
            "tvdbId": "{{media_tvdbid}}",
            "status": "{{media_status}}",
            "status4k": "{{media_status4k}}"
        },
        "{{request}}": {
            "request_id": "{{request_id}}",
            "requestedBy_email": "{{requestedBy_email}}",
            "requestedBy_username": "{{requestedBy_username}}",
            "requestedBy_avatar": "{{requestedBy_avatar}}"
        },
        "{{issue}}": {
            "issue_id": "{{issue_id}}",
            "issue_type": "{{issue_type}}",
            "issue_status": "{{issue_status}}",
            "reportedBy_email": "{{reportedBy_email}}",
            "reportedBy_username": "{{reportedBy_username}}",
            "reportedBy_avatar": "{{reportedBy_avatar}}"
        },
        "{{comment}}": {
            "comment_message": "{{comment_message}}",
            "commentedBy_email": "{{commentedBy_email}}",
            "commentedBy_username": "{{commentedBy_username}}",
            "commentedBy_avatar": "{{commentedBy_avatar}}"
        },
        "{{extra}}": []
    }
    """
    req_json = request.get_json()
    if not req_json:
        return make_response("非法请求！", 400)
    notification_type = req_json.get("notification_type")
    if notification_type not in ["MEDIA_APPROVED", "MEDIA_AUTO_APPROVED"]:
        return make_response("ok", 200)
    subject = req_json.get("subject")
    media_type = MediaType.MOVIE if req_json.get("media", {}).get("media_type") == "movie" else MediaType.TV
    tmdbId = req_json.get("media", {}).get("tmdbId")
    if not media_type or not tmdbId or not subject:
        return make_response("请求参数不正确！", 500)
    # 添加订阅
    code = 0
    msg = "ok"
    meta_info = MetaInfo(title=subject, mtype=media_type)
    user_name = req_json.get("request", {}).get("requestedBy_username")
    if media_type == MediaType.MOVIE:
        code, msg, _ = Subscribe().add_rss_subscribe(mtype=media_type,
                                                     name=meta_info.get_name(),
                                                     year=meta_info.year,
                                                     channel=RssType.Auto,
                                                     mediaid=tmdbId,
                                                     in_from=SearchType.API,
                                                     user_name=user_name)
    else:
        seasons = []
        for extra in req_json.get("extra", []):
            if extra.get("name") == "Requested Seasons":
                seasons = [int(str(sea).strip()) for sea in extra.get("value").split(", ") if str(sea).isdigit()]
                break
        for season in seasons:
            code, msg, _ = Subscribe().add_rss_subscribe(mtype=media_type,
                                                         name=meta_info.get_name(),
                                                         year=meta_info.year,
                                                         channel=RssType.Auto,
                                                         mediaid=tmdbId,
                                                         season=season,
                                                         in_from=SearchType.API,
                                                         user_name=user_name)
    if code == 0:
        return make_response("ok", 200)
    else:
        return make_response(msg, 500)


# 备份配置文件
@App.route('/backup', methods=['POST'])
@login_required
def backup():
    """
    备份用户设置文件
    :return: 备份文件.zip_file
    """
    zip_file = WebAction().backup()
    if not zip_file:
        return make_response("创建备份失败", 400)
    return send_file(zip_file)


# 上传文件到服务器
@App.route('/upload', methods=['POST'])
@login_required
def upload():
    try:
        files = request.files['file']
        temp_path = Config().get_temp_path()
        if not os.path.exists(temp_path):
            os.makedirs(temp_path)
        file_path = Path(temp_path) / files.filename
        files.save(str(file_path))
        return {"code": 0, "filepath": str(file_path)}
    except Exception as e:
        ExceptionUtils.exception_traceback(e)
        return {"code": 1, "msg": str(e), "filepath": ""}


@App.route('/ical')
@require_auth(force=False)
def ical():
    # 是否设置提醒开关
    remind = request.args.get("remind")
    cal = Calendar()
    RssItems = WebAction().get_ical_events().get("result")
    for item in RssItems:
        event = Event()
        event.add('summary', f'{item.get("type")}：{item.get("title")}')
        if not item.get("start"):
            continue
        event.add('dtstart',
                  datetime.datetime.strptime(item.get("start"),
                                             '%Y-%m-%d')
                  + datetime.timedelta(hours=8))
        event.add('dtend',
                  datetime.datetime.strptime(item.get("start"),
                                             '%Y-%m-%d')
                  + datetime.timedelta(hours=9))

        # 添加事件提醒
        if remind:
            alarm = Alarm()
            alarm.add('trigger', datetime.timedelta(minutes=30))
            alarm.add('action', 'DISPLAY')
            event.add_component(alarm)

        cal.add_component(event)

    # 返回日历文件
    response = Response(cal.to_ical(), mimetype='text/calendar')
    response.headers['Content-Disposition'] = 'attachment; filename=nastool.ics'
    return response


@App.route('/img')
@login_required
def Img():
    """
    图片中换服务
    """
    url = request.args.get('url')
    if not url:
        return make_response("参数错误", 400)
<<<<<<< HEAD
    # 计算Etag
    etag = hashlib.sha256(url.encode('utf-8')).hexdigest()
    # 检查协商缓存
    if_none_match = request.headers.get('If-None-Match')
    if if_none_match and if_none_match == etag:
        return make_response('', 304)
    # 获取图片数据
    response = make_response(send_file(WebUtils.get_image_stream(url),
                     mimetype='image/jpeg',
                     download_name='image.jpg',
                     as_attachment=True))
    response.headers.set('Cache-Control', 'max-age=604800')
    response.headers.set('Etag', etag)
    return response
=======
    return Response(WebUtils.request_cache(url), mimetype='image/jpeg')
>>>>>>> 3befe3e3


# base64模板过滤器
@App.template_filter('b64encode')
def b64encode(s):
    return base64.b64encode(s.encode()).decode()


# split模板过滤器
@App.template_filter('split')
def split(string, char, pos):
    return string.split(char)[pos]


# 刷流规则过滤器
@App.template_filter('brush_rule_string')
def brush_rule_string(rules):
    return WebAction.parse_brush_rule_string(rules)


# 大小格式化过滤器
@App.template_filter('str_filesize')
def str_filesize(size):
    return StringUtils.str_filesize(size, pre=1)


# MD5 HASH过滤器
@App.template_filter('hash')
def md5_hash(text):
    return StringUtils.md5_hash(text)<|MERGE_RESOLUTION|>--- conflicted
+++ resolved
@@ -1650,7 +1650,6 @@
     url = request.args.get('url')
     if not url:
         return make_response("参数错误", 400)
-<<<<<<< HEAD
     # 计算Etag
     etag = hashlib.sha256(url.encode('utf-8')).hexdigest()
     # 检查协商缓存
@@ -1658,16 +1657,13 @@
     if if_none_match and if_none_match == etag:
         return make_response('', 304)
     # 获取图片数据
-    response = make_response(send_file(WebUtils.get_image_stream(url),
+    response = make_response(send_file(WebUtils.request_cache(url),
                      mimetype='image/jpeg',
                      download_name='image.jpg',
                      as_attachment=True))
     response.headers.set('Cache-Control', 'max-age=604800')
     response.headers.set('Etag', etag)
     return response
-=======
-    return Response(WebUtils.request_cache(url), mimetype='image/jpeg')
->>>>>>> 3befe3e3
 
 
 # base64模板过滤器
