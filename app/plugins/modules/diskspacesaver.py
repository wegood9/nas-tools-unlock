--- conflicted
+++ resolved
@@ -66,12 +66,8 @@
     for file_size, file_list in file_group_by_size.items():
         # 如果文件数量大于1，进行sha1计算
         if len(file_list) <= 1:
-<<<<<<< HEAD
-            # 如果文件数量小于等于1，直接跳过
-=======
             # 打印 file_list[0] 的日志
             log.info(f'【Plugin】磁盘空间释放 {file_list[0]["filePath"]} 大小相同的文件数量为1，无需计算sha1')
->>>>>>> a2c29937
             continue
         for file_info in file_list:
             file_path = file_info['filePath']
